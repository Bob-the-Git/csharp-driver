--- conflicted
+++ resolved
@@ -267,55 +267,46 @@
         {
             var uniqueTableName = TestUtils.GetUniqueTableName();
             var uniqueKsName = TestUtils.GetUniqueKeyspaceName();
-<<<<<<< HEAD
-            var table = new Table<AllDataTypesEntity>(_session, new MappingConfiguration(), uniqueTableName, uniqueKsName);
             if (!TestClusterManager.SchemaManipulatingQueriesThrowInvalidQueryException())
             {
+                TestCluster.PrimeFluent(
+                    b => b.WhenQuery(string.Format(CreateTable.CreateCqlFormatStr, $"\"{uniqueKsName}\".\"{uniqueTableName}\""))
+                          .ThenServerError(ServerError.ConfigError, "msg"));
+            }
+            else
+            {
+                TestCluster.PrimeFluent(
+                    b => b.WhenQuery(string.Format(CreateTable.CreateCqlFormatStr, $"\"{uniqueKsName}\".\"{uniqueTableName}\""))
+                          .ThenServerError(ServerError.Invalid, "msg"));
+            }
+
+            var table = new Table<AllDataTypesEntity>(Session, new MappingConfiguration(), uniqueTableName, uniqueKsName);
+            if(!TestClusterManager.SchemaManipulatingQueriesThrowInvalidQueryException())
+            {
                 Assert.Throws<InvalidConfigurationInQueryException>(() => table.Create());
             }
             else
             {
-                Assert.Throws<InvalidQueryException>(() => table.CreateIfNotExists());
-            }
-=======
+                Assert.Throws<InvalidQueryException>(() => table.Create());
+            }
+        }
+
+        /// <summary>
+        /// Attempt to create a table in a non-existent keyspace, specifying the keyspace name in Table constructor's override option
+        /// Validate error message.
+        /// </summary>
+        [Test, TestCassandraVersion(2, 0)]
+        public void TableCreate_CreateIfNotExists_KeyspaceOverride_NoSuchKeyspace()
+        {
+            var uniqueTableName = TestUtils.GetUniqueTableName();
+            var uniqueKsName = TestUtils.GetUniqueKeyspaceName();
             
             TestCluster.PrimeFluent(
                 b => b.WhenQuery(string.Format(CreateTable.CreateCqlFormatStr, $"\"{uniqueKsName}\".\"{uniqueTableName}\""))
                       .ThenServerError(ServerError.ConfigError, "msg"));
 
             var table = new Table<AllDataTypesEntity>(Session, new MappingConfiguration(), uniqueTableName, uniqueKsName);
-            Assert.Throws<InvalidConfigurationInQueryException>(() => table.Create());
->>>>>>> 6a5b57b5
-        }
-
-        /// <summary>
-        /// Attempt to create a table in a non-existent keyspace, specifying the keyspace name in Table constructor's override option
-        /// Validate error message.
-        /// </summary>
-        [Test, TestCassandraVersion(2, 0)]
-        public void TableCreate_CreateIfNotExists_KeyspaceOverride_NoSuchKeyspace()
-        {
-            var uniqueTableName = TestUtils.GetUniqueTableName();
-            var uniqueKsName = TestUtils.GetUniqueKeyspaceName();
-<<<<<<< HEAD
-            var table = new Table<AllDataTypesEntity>(_session, new MappingConfiguration(), uniqueTableName, uniqueKsName);
-            if (!TestClusterManager.SchemaManipulatingQueriesThrowInvalidQueryException())
-            {
-                Assert.Throws<InvalidConfigurationInQueryException>(() => table.CreateIfNotExists());
-            }
-            else
-            {
-                Assert.Throws<InvalidQueryException>(() => table.CreateIfNotExists());
-            }
-=======
-            
-            TestCluster.PrimeFluent(
-                b => b.WhenQuery(string.Format(CreateTable.CreateCqlFormatStr, $"\"{uniqueKsName}\".\"{uniqueTableName}\""))
-                      .ThenServerError(ServerError.ConfigError, "msg"));
-
-            var table = new Table<AllDataTypesEntity>(Session, new MappingConfiguration(), uniqueTableName, uniqueKsName);
             Assert.Throws<InvalidConfigurationInQueryException>(() => table.CreateIfNotExists());
->>>>>>> 6a5b57b5
         }
 
         /// <summary>
