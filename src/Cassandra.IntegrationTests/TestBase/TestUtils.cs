--- conflicted
+++ resolved
@@ -614,15 +614,11 @@
             {
                 return;
             }
+            var cc = cluster.Metadata.ControlConnection;
             var counter = 0;
-<<<<<<< HEAD
             var nodesDown = ignoreDownNodes ? cluster.AllHosts().Count(h => !h.IsConsiderablyUp) : 0;
-=======
->>>>>>> d862be4e
             while (counter++ < maxRetries)
             {
-                var cc = cluster.Metadata.ControlConnection;
-                var nodesDown = cluster.AllHosts().Count(h => !h.IsUp);
                 Trace.TraceInformation("Waiting for test schema agreement");
                 Thread.Sleep(500);
                 var schemaVersions = new List<Guid>();
