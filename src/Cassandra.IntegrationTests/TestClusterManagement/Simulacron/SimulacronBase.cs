--- conflicted
+++ resolved
@@ -133,16 +133,6 @@
             return SimulacronBase.Get<SimulacronClusterLogs>(GetPath("log"));
         }
 
-<<<<<<< HEAD
-        public Task<dynamic> PrimeAsync(dynamic body)
-        {
-            return Post(GetPath("prime"), body);
-        }
-
-        public dynamic Prime(dynamic body)
-        {
-            return TaskHelper.WaitToComplete(PrimeAsync(body));
-=======
         public Task<JObject> PrimeAsync(IPrimeRequest request)
         {
             return SimulacronBase.Post(GetPath("prime"), request.Render());
@@ -151,7 +141,6 @@
         public JObject Prime(IPrimeRequest request)
         {
             return TaskHelper.WaitToComplete(PrimeAsync(request));
->>>>>>> 6a5b57b5
         }
 
         protected string GetPath(string endpoint)
