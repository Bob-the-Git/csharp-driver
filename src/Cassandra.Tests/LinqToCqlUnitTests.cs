--- conflicted
+++ resolved
@@ -442,7 +442,6 @@
             Assert.True(query.ToString().Contains("\"x_pk\" IN ()"), "The query must contain an empty IN statement");
         }
 
-<<<<<<< HEAD
         private class BaseEntity
         {
             [PartitionKey]
@@ -499,8 +498,7 @@
             table2.CreateIfNotExists();
             Assert.AreEqual("CREATE TABLE \"InheritedEntity\"(\"Id\" int, \"Name\" text, \"Description\" text, PRIMARY KEY(\"Id\"));", createQuery);
         }
-    }
-=======
+
 		[Test]
 		public void SelectAnonymousTypeTest()
 		{
@@ -573,5 +571,4 @@
 			Assert.True(cql.StartsWith("SELECT \"x_ck1\", \"x_f1\" FROM"));
 		}
 	}
->>>>>>> 074e280a
 }