//
//      Copyright (C) 2012-2014 DataStax Inc.
//
//   Licensed under the Apache License, Version 2.0 (the "License");
//   you may not use this file except in compliance with the License.
//   You may obtain a copy of the License at
//
//      http://www.apache.org/licenses/LICENSE-2.0
//
//   Unless required by applicable law or agreed to in writing, software
//   distributed under the License is distributed on an "AS IS" BASIS,
//   WITHOUT WARRANTIES OR CONDITIONS OF ANY KIND, either express or implied.
//   See the License for the specific language governing permissions and
//   limitations under the License.
//

using System;
using System.Collections.Generic;
using System.Net;
using System.Linq;

namespace Cassandra
{
    internal class TokenMap
    {
        internal readonly TokenFactory Factory;
<<<<<<< HEAD
        private readonly IToken[] _ring;
        private readonly Dictionary<IToken, HashSet<IPEndPoint>> _tokenToCassandraClusterHosts;

        private TokenMap(TokenFactory factory, Dictionary<IToken, HashSet<IPEndPoint>> tokenToCassandraClusterHosts, List<IToken> ring)
=======
        private readonly List<IToken> _ring;
        private readonly Dictionary<string, Dictionary<IToken, HashSet<Host>>> _tokenToHostsByKeyspace;
        private readonly Dictionary<IToken, Host> _primaryReplicas;
        private static readonly Logger _logger = new Logger(typeof(ControlConnection));

        internal TokenMap(TokenFactory factory, Dictionary<string, Dictionary<IToken, HashSet<Host>>> tokenToHostsByKeyspace, List<IToken> ring, Dictionary<IToken, Host> primaryReplicas)
>>>>>>> 05b2b72e
        {
            Factory = factory;
            _tokenToHostsByKeyspace = tokenToHostsByKeyspace;
            _ring = ring;
            _primaryReplicas = primaryReplicas;
        }

<<<<<<< HEAD
        public static TokenMap Build(String partitioner, Dictionary<IPEndPoint, HashSet<string>> allTokens)
=======
        public static TokenMap Build(string partitioner, IEnumerable<Host> hosts, ICollection<KeyspaceMetadata> keyspaces)
>>>>>>> 05b2b72e
        {
            var factory = TokenFactory.GetFactory(partitioner);
            if (factory == null)
<<<<<<< HEAD
                return null;

            var tokenToCassandraClusterHosts = new Dictionary<IToken, HashSet<IPEndPoint>>();
            var allSorted = new HashSet<IToken>();

            foreach (KeyValuePair<IPEndPoint, HashSet<string>> entry in allTokens)
            {
                IPEndPoint cassandraClusterHost = entry.Key;
                foreach (string tokenStr in entry.Value)
                {
                    try
                    {
                        IToken t = factory.Parse(tokenStr);
                        allSorted.Add(t);
                        if (!tokenToCassandraClusterHosts.ContainsKey(t))
                            tokenToCassandraClusterHosts.Add(t, new HashSet<IPEndPoint>());
                        tokenToCassandraClusterHosts[t].Add(cassandraClusterHost);
=======
            {
                return null;   
            }

            var primaryReplicas = new Dictionary<IToken, Host>();
            var allSorted = new SortedSet<IToken>();
            var datacenters = new Dictionary<string, int>();
            foreach (var host in hosts)
            {
                if (host.Datacenter != null)
                {
                    if (!datacenters.ContainsKey(host.Datacenter))
                    {
                        datacenters[host.Datacenter] = 1;
                    }
                    else
                    {
                        datacenters[host.Datacenter]++;
                    }   
                }
                foreach (var tokenStr in host.Tokens)
                {
                    try
                    {
                        var token = factory.Parse(tokenStr);
                        allSorted.Add(token);
                        primaryReplicas[token] = host;
                    }
                    catch
                    {
                        _logger.Error(String.Format("Token {0} could not be parsed using {1} partitioner implementation", tokenStr, partitioner));
                    }
                }
            }
            var ring = new List<IToken>(allSorted);
            var tokenToHosts = new Dictionary<string, Dictionary<IToken, HashSet<Host>>>(keyspaces.Count);
            foreach (var ks in keyspaces)
            {
                Dictionary<IToken, HashSet<Host>> replicas;
                if (ks.StrategyClass == ReplicationStrategies.SimpleStrategy)
                {
                    replicas = ComputeTokenToReplicaSimple(ks.Replication["replication_factor"], ring, primaryReplicas);
                }
                else if (ks.StrategyClass == ReplicationStrategies.NetworkTopologyStrategy)
                {
                    replicas = ComputeTokenToReplicaNetwork(ks.Replication, ring, primaryReplicas, datacenters);
                }
                else
                {
                    //No replication information, use primary replicas
                    replicas = primaryReplicas.ToDictionary(kv => kv.Key, kv => new HashSet<Host>(new [] { kv.Value }));   
                }
                tokenToHosts[ks.Name] = replicas;
            }
            return new TokenMap(factory, tokenToHosts, ring, primaryReplicas);
        }

        private static Dictionary<IToken, HashSet<Host>> ComputeTokenToReplicaNetwork(IDictionary<string, int> replicationFactors, List<IToken> ring, Dictionary<IToken, Host> primaryReplicas, Dictionary<string, int> datacenters)
        {
            var replicas = new Dictionary<IToken, HashSet<Host>>();
            for (var i = 0; i < ring.Count; i++)
            {
                var token = ring[i];
                var replicasByDc = new Dictionary<string, int>();
                var tokenReplicas = new HashSet<Host>();
                for (var j = 0; j < ring.Count; j++)
                {
                    var replicaIndex = i + j;
                    if (replicaIndex >= ring.Count)
                    {
                        //circle back
                        replicaIndex = replicaIndex % ring.Count;
                    }
                    var h = primaryReplicas[ring[replicaIndex]];
                    var dcRf = 0;
                    if (!replicationFactors.TryGetValue(h.Datacenter, out dcRf))
                    {
                        continue;
                    }
                    dcRf = Math.Min(dcRf, datacenters[h.Datacenter]);
                    var dcReplicas = 0;
                    replicasByDc.TryGetValue(h.Datacenter, out dcReplicas);
                    //Amount of replicas per dc is equals to the rf or the amount of host in the datacenter
                    if (dcReplicas >= dcRf)
                    {
                        continue;
                    }
                    replicasByDc[h.Datacenter] = dcReplicas + 1;
                    tokenReplicas.Add(h);
                    if (IsDoneForToken(replicationFactors, replicasByDc, datacenters))
                    {
                        break;
>>>>>>> 05b2b72e
                    }
                }
                replicas[token] = tokenReplicas;
            }
            return replicas;
        }

        private static bool IsDoneForToken(IDictionary<string, int> replicationFactors, Dictionary<string, int> replicasByDc, Dictionary<string, int> datacenters)
        {
            foreach (var dc in replicationFactors.Keys) 
            {
                var rf = Math.Min(replicationFactors[dc], datacenters.ContainsKey(dc) ? datacenters[dc] : 0);
                if (!replicasByDc.ContainsKey(dc) || replicasByDc[dc] < rf) 
                {
                    return false;
                }
            }
            return true;
        }

        /// <summary>
        /// Converts token-primary to token-replicas
        /// </summary>
        private static Dictionary<IToken, HashSet<Host>> ComputeTokenToReplicaSimple(int replicationFactor, List<IToken> ring, Dictionary<IToken, Host> primaryReplicas)
        {
            var rf = Math.Min(replicationFactor, ring.Count);
            var tokenToReplicas = new Dictionary<IToken, HashSet<Host>>(ring.Count);
            for (var i = 0; i < ring.Count; i++)
            {
                var token = ring[i];
                var replicas = new HashSet<Host>();
                replicas.Add(primaryReplicas[token]);
                for (var j = 1; j < rf; j++)
                {
                    var nextReplicaIndex = i + j;
                    if (nextReplicaIndex >= ring.Count)
                    {
                        //circle back
                        nextReplicaIndex = nextReplicaIndex % ring.Count;
                    }
                    var nextReplica = primaryReplicas[ring[nextReplicaIndex]];
                    replicas.Add(nextReplica);
                }
                tokenToReplicas.Add(token, replicas);
            }
            return tokenToReplicas;
        }

<<<<<<< HEAD
        public HashSet<IPEndPoint> GetReplicas(IToken token)
=======
        public ICollection<Host> GetReplicas(string keyspaceName, IToken token)
>>>>>>> 05b2b72e
        {
            // Find the primary replica
            var i = _ring.BinarySearch(token);
            if (i < 0)
            {
                //no exact match, use closest index
                i = ~i;
                if (i >= _ring.Count)
                {
                    i = 0;
                }
            }
            var closestToken = _ring[i];
            if (keyspaceName != null && _tokenToHostsByKeyspace.ContainsKey(keyspaceName))
            {
                return _tokenToHostsByKeyspace[keyspaceName][closestToken];
            }
            return new Host[] { _primaryReplicas[closestToken] };
        }
    }
}<|MERGE_RESOLUTION|>--- conflicted
+++ resolved
@@ -24,19 +24,12 @@
     internal class TokenMap
     {
         internal readonly TokenFactory Factory;
-<<<<<<< HEAD
-        private readonly IToken[] _ring;
-        private readonly Dictionary<IToken, HashSet<IPEndPoint>> _tokenToCassandraClusterHosts;
-
-        private TokenMap(TokenFactory factory, Dictionary<IToken, HashSet<IPEndPoint>> tokenToCassandraClusterHosts, List<IToken> ring)
-=======
         private readonly List<IToken> _ring;
         private readonly Dictionary<string, Dictionary<IToken, HashSet<Host>>> _tokenToHostsByKeyspace;
         private readonly Dictionary<IToken, Host> _primaryReplicas;
         private static readonly Logger _logger = new Logger(typeof(ControlConnection));
 
         internal TokenMap(TokenFactory factory, Dictionary<string, Dictionary<IToken, HashSet<Host>>> tokenToHostsByKeyspace, List<IToken> ring, Dictionary<IToken, Host> primaryReplicas)
->>>>>>> 05b2b72e
         {
             Factory = factory;
             _tokenToHostsByKeyspace = tokenToHostsByKeyspace;
@@ -44,33 +37,10 @@
             _primaryReplicas = primaryReplicas;
         }
 
-<<<<<<< HEAD
-        public static TokenMap Build(String partitioner, Dictionary<IPEndPoint, HashSet<string>> allTokens)
-=======
         public static TokenMap Build(string partitioner, IEnumerable<Host> hosts, ICollection<KeyspaceMetadata> keyspaces)
->>>>>>> 05b2b72e
         {
             var factory = TokenFactory.GetFactory(partitioner);
             if (factory == null)
-<<<<<<< HEAD
-                return null;
-
-            var tokenToCassandraClusterHosts = new Dictionary<IToken, HashSet<IPEndPoint>>();
-            var allSorted = new HashSet<IToken>();
-
-            foreach (KeyValuePair<IPEndPoint, HashSet<string>> entry in allTokens)
-            {
-                IPEndPoint cassandraClusterHost = entry.Key;
-                foreach (string tokenStr in entry.Value)
-                {
-                    try
-                    {
-                        IToken t = factory.Parse(tokenStr);
-                        allSorted.Add(t);
-                        if (!tokenToCassandraClusterHosts.ContainsKey(t))
-                            tokenToCassandraClusterHosts.Add(t, new HashSet<IPEndPoint>());
-                        tokenToCassandraClusterHosts[t].Add(cassandraClusterHost);
-=======
             {
                 return null;   
             }
@@ -163,7 +133,6 @@
                     if (IsDoneForToken(replicationFactors, replicasByDc, datacenters))
                     {
                         break;
->>>>>>> 05b2b72e
                     }
                 }
                 replicas[token] = tokenReplicas;
@@ -212,11 +181,7 @@
             return tokenToReplicas;
         }
 
-<<<<<<< HEAD
-        public HashSet<IPEndPoint> GetReplicas(IToken token)
-=======
         public ICollection<Host> GetReplicas(string keyspaceName, IToken token)
->>>>>>> 05b2b72e
         {
             // Find the primary replica
             var i = _ring.BinarySearch(token);
