--- conflicted
+++ resolved
@@ -1,6 +1,2 @@
-<<<<<<< HEAD
 dotnet pack src\Dse -c Release
-=======
-dotnet pack src\Cassandra -c Release
-dotnet pack src\Extensions\Cassandra.AppMetrics -c Release
->>>>>>> 2a1587a1
+dotnet pack src\Extensions\Dse.AppMetrics -c Release