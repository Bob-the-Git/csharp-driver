# Connection pooling

For each host selected by the load-balancing policy, the driver keeps a core amount of connections open at all times
(`GetCoreConnectionsPerHost(HostDistance)`).

If the use of those connections reaches a configurable threshold 
(`GetMaxSimultaneousRequestsPerConnectionTreshold(HostDistance)`), more connections are created up to the
configurable maximum number of connections (`GetMaxConnectionPerHost(HostDistance)`).

The driver uses connections in an asynchronous manner and multiple requests can be submitted on the same connection
at the same time without waiting for a response. This means that the driver only needs to maintain a relatively small
number of connections to each DSE host. The `PoolingOptions` allows you to control
how many connections are kept per host.

Each of these parameters can be separately set for `Local` and `Remote` hosts. For `Ignored` hosts, the default for
all those settings is `0` and cannot be changed.

The default amount of connections depends on the Cassandra version of your cluster, because newer versions of
Cassandra (2.1 and above) support a higher number of in-flight requests.

For Cassandra 2.1 and above, the default amount of connections per host is:

- Local datacenter: one core connection per host, with two connections as maximum if the simultaneous requests
threshold is reached.
- Remote datacenter: one core connection per host (being one also max).

For older Cassandra versions (1.2 and 2.0), the default amount of connections per host are:

- Local datacenter: two core connection per host, with eight connections as maximum if the simultaneous requests
threshold is reached.
<<<<<<< HEAD
- Remote datacenter: one core connection per host (being two the maximum).
=======
- Remote datacenter: one core connection per host (being two the maximum).

## Get status of the connection pools

You can use `GetState()` extension method to get a point-in-time information of the state of the connections pools to
 each host.
 
```c#
ISessionState state = session.GetState();
foreach (var host in state.GetConnectedHosts())
{
    Console.WriteLine($"Host '{host.Address}': " +
                      $"open connections = {state.GetOpenConnections(host)}; " +
                      $"in flight queries = {state.GetInFlightQueries(host)}");
}
```

[pooling-options-api]: http://docs.datastax.com/en/latest-csharp-driver-api/html/T_Cassandra_PoolingOptions.htm
>>>>>>> 82396a7e
<|MERGE_RESOLUTION|>--- conflicted
+++ resolved
@@ -28,9 +28,6 @@
 
 - Local datacenter: two core connection per host, with eight connections as maximum if the simultaneous requests
 threshold is reached.
-<<<<<<< HEAD
-- Remote datacenter: one core connection per host (being two the maximum).
-=======
 - Remote datacenter: one core connection per host (being two the maximum).
 
 ## Get status of the connection pools
@@ -48,5 +45,4 @@
 }
 ```
 
-[pooling-options-api]: http://docs.datastax.com/en/latest-csharp-driver-api/html/T_Cassandra_PoolingOptions.htm
->>>>>>> 82396a7e
+[pooling-options-api]: http://docs.datastax.com/en/latest-csharp-driver-api/html/T_Cassandra_PoolingOptions.htm