os:
  - ubuntu/trusty64
cassandra:
  - dse-4.8
  - dse-5.0
  - dse-5.1
env:
  CSHARP_VERSION:
    - mono
    - netcore
build:
  - script: |
      # Set the Java paths (for CCM)
      export JAVA_HOME=$CCM_JAVA_HOME
      export PATH=$JAVA_HOME/bin:$PATH
<<<<<<< HEAD
      export CCM_PATH=$HOME/ccm
      export DSE_INITIAL_IPPREFIX="127.0.0."
      export DSE_BRANCH=$CCM_BRANCH
      export DSE_VERSION=$CCM_VERSION
      export DSE_IN_REMOTE_SERVER="false"
      echo $DSE_VERSION
      echo $DSE_PATH
      echo $DSE_INITIAL_IPPREFIX
      echo $CSHARP_VERSION
=======
      export SIMULACRON_PATH=$HOME/simulacron.jar
>>>>>>> 546e3eea

      # Define Cassandra runtime
      echo "==========setting cassandra version=========="
      export CASSANDRA_VERSION=$CCM_CASSANDRA_VERSION

      echo "==========copying ssl files to $HOME/ssl=========="
      cp -r /home/jenkins/ccm/ssl $HOME/ssl
 
      if [ $CSHARP_VERSION = 'mono' ]; then
          echo "==========csharp verion mono=========="
          # Define alias for Nuget
          nuget() {
                mono /home/jenkins/nuget/NuGet.exe "$@"
          }
          export -f nuget
          # Install the required packages
          export EnableNuGetPackageRestore=true
          msbuild /t:restore /v:m src/Dse.sln
          nuget install NUnit.Runners -Version 3.6.1 -OutputDirectory testrunner
          # Compile the driver and test code
          msbuild /p:Configuration=Release /v:m /p:DynamicConstants=LINUX src/Dse.sln
          # Run the tests
          echo "==========RUNNING FULL SUITE OF TESTS=========="
          mono ./testrunner/NUnit.ConsoleRunner.3.6.1/tools/nunit3-console.exe src/Dse.Test.Integration/bin/Release/net452/Dse.Test.Integration.dll --where:cat=short --labels=All --result:"TestResult_nunit3.xml"
          saxon-xslt -o TestResult.xml TestResult_nunit3.xml tools/nunit3-xunit.xslt
      else
          # Install the required packages
          dotnet restore src

          # Run the tests
          echo "==========RUNNING FULL SUITE OF TESTS=========="
          dotnet test src/Dse.Test.Integration/Dse.Test.Integration.csproj -f netcoreapp1.0 -c Release --filter TestCategory=short --logger "trx;LogFileName=../../../TestResult_trx.xml"
          saxon-xslt -o TestResult.xml TestResult_trx.xml tools/trx-to-junit.xslt
      fi

  - xunit:
    - "TestResult.xml"
<|MERGE_RESOLUTION|>--- conflicted
+++ resolved
@@ -13,7 +13,7 @@
       # Set the Java paths (for CCM)
       export JAVA_HOME=$CCM_JAVA_HOME
       export PATH=$JAVA_HOME/bin:$PATH
-<<<<<<< HEAD
+      export SIMULACRON_PATH=$HOME/simulacron.jar
       export CCM_PATH=$HOME/ccm
       export DSE_INITIAL_IPPREFIX="127.0.0."
       export DSE_BRANCH=$CCM_BRANCH
@@ -23,9 +23,6 @@
       echo $DSE_PATH
       echo $DSE_INITIAL_IPPREFIX
       echo $CSHARP_VERSION
-=======
-      export SIMULACRON_PATH=$HOME/simulacron.jar
->>>>>>> 546e3eea
 
       # Define Cassandra runtime
       echo "==========setting cassandra version=========="
