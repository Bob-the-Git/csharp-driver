--- conflicted
+++ resolved
@@ -31,12 +31,9 @@
       echo "==========installing saxon parser==========="
       sudo apt-get install -y libsaxon-java
 
-<<<<<<< HEAD
-=======
       export SCASSANDRA_JAR=$HOME/scassandra-server_2.11-1.0.10-standalone.jar 
       ./build/scassandra_install.sh
  
->>>>>>> 673fea01
       if [ $CSHARP_VERSION = 'mono' ]; then
           echo "==========csharp dse mono=========="
           # Define alias for Nuget
