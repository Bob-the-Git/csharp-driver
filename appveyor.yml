version: "{branch}-{build}"
skip_tags: true
shallow_clone: true
image: Visual Studio 2017
environment:
  appveyor_build_worker_cloud: gce
  NUNIT_PATH: nunit3-console
  matrix:
    - TARGET: net452
      CI_TYPE: UNIT
      PROJECT: Dse.Test.Unit
    - TARGET: netcoreapp1.0
      CI_TYPE: UNIT
<<<<<<< HEAD
      PROJECT: Dse.Test.Unit
=======
      PROJECT: Cassandra.Tests
    - TARGET: net452
      CASSANDRA_VERSION: 3.10
      CI_TYPE: INTEGRATION
      PROJECT: Cassandra.IntegrationTests
    - TARGET: netcoreapp1.0
      CASSANDRA_VERSION: 3.10
      CI_TYPE: INTEGRATION
      PROJECT: Cassandra.IntegrationTests
    - TARGET: net452
      CASSANDRA_VERSION: 2.2.7
      CI_TYPE: INTEGRATION
      PROJECT: Cassandra.IntegrationTests
>>>>>>> fe4c95f3

install:
  - ps: .\build\appveyor_install.ps1
  - ps: .\build\scassandra_install.ps1

build_script:
  - ps: dotnet restore src
  - ps: dotnet build src\Dse.sln -c Release

test_script:
<<<<<<< HEAD
  - ps: dotnet test src\${env:PROJECT}\${env:PROJECT}.csproj -c Release -f $env:TARGET --logger "trx;LogFileName=..\..\..\TestResult.xml"
=======
  - ps: dotnet test src\${env:PROJECT}\${env:PROJECT}.csproj -c Release -f $env:TARGET --filter "(TestCategory!=long)&(TestCategory!=memory)"  --logger "trx;LogFileName=..\..\..\TestResult.xml"
>>>>>>> fe4c95f3
on_failure:
  - ps: |
      Write-Host "Build failed"<|MERGE_RESOLUTION|>--- conflicted
+++ resolved
@@ -11,38 +11,14 @@
       PROJECT: Dse.Test.Unit
     - TARGET: netcoreapp1.0
       CI_TYPE: UNIT
-<<<<<<< HEAD
       PROJECT: Dse.Test.Unit
-=======
-      PROJECT: Cassandra.Tests
-    - TARGET: net452
-      CASSANDRA_VERSION: 3.10
-      CI_TYPE: INTEGRATION
-      PROJECT: Cassandra.IntegrationTests
-    - TARGET: netcoreapp1.0
-      CASSANDRA_VERSION: 3.10
-      CI_TYPE: INTEGRATION
-      PROJECT: Cassandra.IntegrationTests
-    - TARGET: net452
-      CASSANDRA_VERSION: 2.2.7
-      CI_TYPE: INTEGRATION
-      PROJECT: Cassandra.IntegrationTests
->>>>>>> fe4c95f3
-
-install:
-  - ps: .\build\appveyor_install.ps1
-  - ps: .\build\scassandra_install.ps1
 
 build_script:
   - ps: dotnet restore src
   - ps: dotnet build src\Dse.sln -c Release
 
 test_script:
-<<<<<<< HEAD
   - ps: dotnet test src\${env:PROJECT}\${env:PROJECT}.csproj -c Release -f $env:TARGET --logger "trx;LogFileName=..\..\..\TestResult.xml"
-=======
-  - ps: dotnet test src\${env:PROJECT}\${env:PROJECT}.csproj -c Release -f $env:TARGET --filter "(TestCategory!=long)&(TestCategory!=memory)"  --logger "trx;LogFileName=..\..\..\TestResult.xml"
->>>>>>> fe4c95f3
 on_failure:
   - ps: |
       Write-Host "Build failed"